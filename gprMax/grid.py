# Copyright (C) 2015-2023: The University of Edinburgh, United Kingdom
#                 Authors: Craig Warren, Antonis Giannopoulos, and John Hartley
#
# This file is part of gprMax.
#
# gprMax is free software: you can redistribute it and/or modify
# it under the terms of the GNU General Public License as published by
# the Free Software Foundation, either version 3 of the License, or
# (at your option) any later version.
#
# gprMax is distributed in the hope that it will be useful,
# but WITHOUT ANY WARRANTY; without even the implied warranty of
# MERCHANTABILITY or FITNESS FOR A PARTICULAR PURPOSE.  See the
# GNU General Public License for more details.
#
# You should have received a copy of the GNU General Public License
# along with gprMax.  If not, see <http://www.gnu.org/licenses/>.

import decimal as d
from collections import OrderedDict

import numpy as np

import gprMax.config as config

from .pml import PML
from .utilities.utilities import fft_power, round_value

np.seterr(invalid="raise")


class FDTDGrid:
    """Holds attributes associated with entire grid. A convenient way for
    accessing regularly used parameters.
    """

    def __init__(self):
        self.title = ""
        self.name = "main_grid"
        self.mem_use = 0

        self.nx = 0
        self.ny = 0
        self.nz = 0
        self.dx = 0
        self.dy = 0
        self.dz = 0
        self.dt = 0
        self.dt_mod = None  # Time step stability factor
        self.iteration = 0  # Current iteration number
        self.iterations = 0  # Total number of iterations
        self.timewindow = 0

        # PML parameters - set some defaults to use if not user provided
        self.pmls = {}
        self.pmls["formulation"] = "HORIPML"
        self.pmls["cfs"] = []
        self.pmls["slabs"] = []
        # Ordered dictionary required so that PMLs are always updated in the
        # same order. The order itself does not matter, however, if must be the
        # same from model to model otherwise the numerical precision from adding
        # the PML corrections will be different.
        self.pmls["thickness"] = OrderedDict((key, 10) for key in PML.boundaryIDs)

        self.materials = []
        self.mixingmodels = []
        self.averagevolumeobjects = True
        self.fractalvolumes = []
        self.geometryviews = []
        self.geometryobjectswrite = []
        self.waveforms = []
        self.voltagesources = []
        self.hertziandipoles = []
        self.magneticdipoles = []
        self.transmissionlines = []
        self.rxs = []
        self.srcsteps = [0, 0, 0]
        self.rxsteps = [0, 0, 0]
        self.snapshots = []
        self.subgrids = []

    def within_bounds(self, p):
        if p[0] < 0 or p[0] > self.nx:
            raise ValueError("x")
        if p[1] < 0 or p[1] > self.ny:
            raise ValueError("y")
        if p[2] < 0 or p[2] > self.nz:
            raise ValueError("z")

    def discretise_point(self, p):
        x = round_value(float(p[0]) / self.dx)
        y = round_value(float(p[1]) / self.dy)
        z = round_value(float(p[2]) / self.dz)
        return (x, y, z)

    def round_to_grid(self, p):
        p = self.discretise_point(p)
        p_r = (p[0] * self.dx, p[1] * self.dy, p[2] * self.dz)
        return p_r

    def within_pml(self, p):
        if (
            p[0] < self.pmls["thickness"]["x0"]
            or p[0] > self.nx - self.pmls["thickness"]["xmax"]
            or p[1] < self.pmls["thickness"]["y0"]
            or p[1] > self.ny - self.pmls["thickness"]["ymax"]
            or p[2] < self.pmls["thickness"]["z0"]
            or p[2] > self.nz - self.pmls["thickness"]["zmax"]
        ):
            return True
        else:
            return False

    def initialise_geometry_arrays(self):
        """Initialise an array for volumetric material IDs (solid);
            boolean arrays for specifying whether materials can have dielectric
            smoothing (rigid); and an array for cell edge IDs (ID).
        Solid and ID arrays are initialised to free_space (one);
            rigid arrays to allow dielectric smoothing (zero).
        """
        self.solid = np.ones((self.nx, self.ny, self.nz), dtype=np.uint32)
        self.rigidE = np.zeros((12, self.nx, self.ny, self.nz), dtype=np.int8)
        self.rigidH = np.zeros((6, self.nx, self.ny, self.nz), dtype=np.int8)
        self.ID = np.ones((6, self.nx + 1, self.ny + 1, self.nz + 1), dtype=np.uint32)
        self.IDlookup = {"Ex": 0, "Ey": 1, "Ez": 2, "Hx": 3, "Hy": 4, "Hz": 5}

    def initialise_field_arrays(self):
        """Initialise arrays for the electric and magnetic field components."""
        self.Ex = np.zeros((self.nx + 1, self.ny + 1, self.nz + 1), dtype=config.sim_config.dtypes["float_or_double"])
        self.Ey = np.zeros((self.nx + 1, self.ny + 1, self.nz + 1), dtype=config.sim_config.dtypes["float_or_double"])
        self.Ez = np.zeros((self.nx + 1, self.ny + 1, self.nz + 1), dtype=config.sim_config.dtypes["float_or_double"])
        self.Hx = np.zeros((self.nx + 1, self.ny + 1, self.nz + 1), dtype=config.sim_config.dtypes["float_or_double"])
        self.Hy = np.zeros((self.nx + 1, self.ny + 1, self.nz + 1), dtype=config.sim_config.dtypes["float_or_double"])
        self.Hz = np.zeros((self.nx + 1, self.ny + 1, self.nz + 1), dtype=config.sim_config.dtypes["float_or_double"])

    def initialise_std_update_coeff_arrays(self):
        """Initialise arrays for storing update coefficients."""
        self.updatecoeffsE = np.zeros((len(self.materials), 5), dtype=config.sim_config.dtypes["float_or_double"])
        self.updatecoeffsH = np.zeros((len(self.materials), 5), dtype=config.sim_config.dtypes["float_or_double"])

    def initialise_dispersive_arrays(self):
        """Initialise field arrays when there are dispersive materials present."""
        self.Tx = np.zeros(
            (config.get_model_config().materials["maxpoles"], self.nx + 1, self.ny + 1, self.nz + 1),
            dtype=config.get_model_config().materials["dispersivedtype"],
        )
        self.Ty = np.zeros(
            (config.get_model_config().materials["maxpoles"], self.nx + 1, self.ny + 1, self.nz + 1),
            dtype=config.get_model_config().materials["dispersivedtype"],
        )
        self.Tz = np.zeros(
            (config.get_model_config().materials["maxpoles"], self.nx + 1, self.ny + 1, self.nz + 1),
            dtype=config.get_model_config().materials["dispersivedtype"],
        )

    def initialise_dispersive_update_coeff_array(self):
        """Initialise array for storing update coefficients when there are dispersive
        materials present.
        """
        self.updatecoeffsdispersive = np.zeros(
            (len(self.materials), 3 * config.get_model_config().materials["maxpoles"]),
            dtype=config.get_model_config().materials["dispersivedtype"],
        )

    def reset_fields(self):
        """Clear arrays for field components and PMLs."""
        # Clear arrays for field components
        self.initialise_field_arrays()
        if config.get_model_config().materials["maxpoles"] > 0:
            self.initialise_dispersive_arrays()

        # Clear arrays for fields in PML
        for pml in self.pmls["slabs"]:
            pml.initialise_field_arrays()

    def mem_est_basic(self):
        """Estimates the amount of memory (RAM) required for grid arrays.

        Returns:
            mem_use: int of memory (bytes).
        """

        solidarray = self.nx * self.ny * self.nz * np.dtype(np.uint32).itemsize

        # 12 x rigidE array components + 6 x rigidH array components
        rigidarrays = (12 + 6) * self.nx * self.ny * self.nz * np.dtype(np.int8).itemsize

        # 6 x field arrays + 6 x ID arrays
        fieldarrays = (
            (6 + 6)
            * (self.nx + 1)
            * (self.ny + 1)
            * (self.nz + 1)
            * np.dtype(config.sim_config.dtypes["float_or_double"]).itemsize
        )

        # PML arrays
        pmlarrays = 0
        for k, v in self.pmls["thickness"].items():
            if v > 0:
                if "x" in k:
                    pmlarrays += (v + 1) * self.ny * (self.nz + 1)
                    pmlarrays += (v + 1) * (self.ny + 1) * self.nz
                    pmlarrays += v * self.ny * (self.nz + 1)
                    pmlarrays += v * (self.ny + 1) * self.nz
                elif "y" in k:
                    pmlarrays += self.nx * (v + 1) * (self.nz + 1)
                    pmlarrays += (self.nx + 1) * (v + 1) * self.nz
                    pmlarrays += (self.nx + 1) * v * self.nz
                    pmlarrays += self.nx * v * (self.nz + 1)
                elif "z" in k:
                    pmlarrays += self.nx * (self.ny + 1) * (v + 1)
                    pmlarrays += (self.nx + 1) * self.ny * (v + 1)
                    pmlarrays += (self.nx + 1) * self.ny * v
                    pmlarrays += self.nx * (self.ny + 1) * v

        mem_use = int(fieldarrays + solidarray + rigidarrays + pmlarrays)

        return mem_use

    def mem_est_dispersive(self):
        """Estimates the amount of memory (RAM) required for dispersive grid arrays.

        Returns:
            mem_use: int of memory (bytes).
        """

        mem_use = int(
            3
            * config.get_model_config().materials["maxpoles"]
            * (self.nx + 1)
            * (self.ny + 1)
            * (self.nz + 1)
            * np.dtype(config.get_model_config().materials["dispersivedtype"]).itemsize
        )
        return mem_use

    def mem_est_fractals(self):
        """Estimates the amount of memory (RAM) required to build any objects
            which use the FractalVolume/FractalSurface classes.

        Returns:
            mem_use: int of memory (bytes).
        """

        mem_use = 0

        for vol in self.fractalvolumes:
            mem_use += vol.nx * vol.ny * vol.nz * vol.dtype.itemsize
            for surface in vol.fractalsurfaces:
                surfacedims = surface.get_surface_dims()
                mem_use += surfacedims[0] * surfacedims[1] * surface.dtype.itemsize

        return mem_use

    def tmx(self):
        """Add PEC boundaries to invariant direction in 2D TMx mode.
        N.B. 2D modes are a single cell slice of 3D grid.
        """
        # Ey & Ez components
        self.ID[1, 0, :, :] = 0
        self.ID[1, 1, :, :] = 0
        self.ID[2, 0, :, :] = 0
        self.ID[2, 1, :, :] = 0

    def tmy(self):
        """Add PEC boundaries to invariant direction in 2D TMy mode.
        N.B. 2D modes are a single cell slice of 3D grid.
        """
        # Ex & Ez components
        self.ID[0, :, 0, :] = 0
        self.ID[0, :, 1, :] = 0
        self.ID[2, :, 0, :] = 0
        self.ID[2, :, 1, :] = 0

    def tmz(self):
        """Add PEC boundaries to invariant direction in 2D TMz mode.
        N.B. 2D modes are a single cell slice of 3D grid.
        """
        # Ex & Ey components
        self.ID[0, :, :, 0] = 0
        self.ID[0, :, :, 1] = 0
        self.ID[1, :, :, 0] = 0
        self.ID[1, :, :, 1] = 0

    def calculate_dt(self):
        """Calculate time step at the CFL limit."""
        if config.get_model_config().mode == "2D TMx":
            self.dt = 1 / (config.sim_config.em_consts["c"] * np.sqrt((1 / self.dy**2) + (1 / self.dz**2)))
        elif config.get_model_config().mode == "2D TMy":
            self.dt = 1 / (config.sim_config.em_consts["c"] * np.sqrt((1 / self.dx**2) + (1 / self.dz**2)))
        elif config.get_model_config().mode == "2D TMz":
            self.dt = 1 / (config.sim_config.em_consts["c"] * np.sqrt((1 / self.dx**2) + (1 / self.dy**2)))
        else:
            self.dt = 1 / (
                config.sim_config.em_consts["c"] * np.sqrt((1 / self.dx**2) + (1 / self.dy**2) + (1 / self.dz**2))
            )

        # Round down time step to nearest float with precision one less than
        # hardware maximum. Avoids inadvertently exceeding the CFL due to
        # binary representation of floating point number.
        self.dt = round_value(self.dt, decimalplaces=d.getcontext().prec - 1)


class CUDAGrid(FDTDGrid):
    """Additional grid methods for solving on GPU using CUDA."""

    def __init__(self):
        super().__init__()

        # Threads per block - used for main electric/magnetic field updates
        self.tpb = (128, 1, 1)
        # Blocks per grid - used for main electric/magnetic field updates
        self.bpg = None

    def set_blocks_per_grid(self):
        """Set the blocks per grid size used for updating the electric and
        magnetic field arrays on a GPU.
        """

        self.bpg = (int(np.ceil(((self.nx + 1) * (self.ny + 1) * (self.nz + 1)) / self.tpb[0])), 1, 1)

    def htod_geometry_arrays(self, queue=None):
        """Initialise an array for cell edge IDs (ID) on compute device.

        Args:
            queue: pyopencl queue.
        """

        if config.sim_config.general["solver"] == "cuda":
            import pycuda.gpuarray as gpuarray

            self.ID_dev = gpuarray.to_gpu(self.ID)

        elif config.sim_config.general["solver"] == "opencl":
            import pyopencl.array as clarray

            self.ID_dev = clarray.to_device(queue, self.ID)

    def htod_field_arrays(self, queue=None):
        """Initialise field arrays on compute device.

        Args:
            queue: pyopencl queue.
        """

        if config.sim_config.general["solver"] == "cuda":
            import pycuda.gpuarray as gpuarray

            self.Ex_dev = gpuarray.to_gpu(self.Ex)
            self.Ey_dev = gpuarray.to_gpu(self.Ey)
            self.Ez_dev = gpuarray.to_gpu(self.Ez)
            self.Hx_dev = gpuarray.to_gpu(self.Hx)
            self.Hy_dev = gpuarray.to_gpu(self.Hy)
            self.Hz_dev = gpuarray.to_gpu(self.Hz)
        elif config.sim_config.general["solver"] == "opencl":
            import pyopencl.array as clarray

            self.Ex_dev = clarray.to_device(queue, self.Ex)
            self.Ey_dev = clarray.to_device(queue, self.Ey)
            self.Ez_dev = clarray.to_device(queue, self.Ez)
            self.Hx_dev = clarray.to_device(queue, self.Hx)
            self.Hy_dev = clarray.to_device(queue, self.Hy)
            self.Hz_dev = clarray.to_device(queue, self.Hz)

    def htod_dispersive_arrays(self, queue=None):
        """Initialise dispersive material coefficient arrays on compute device.

        Args:
            queue: pyopencl queue.
        """

        if config.sim_config.general["solver"] == "cuda":
            import pycuda.gpuarray as gpuarray

            self.Tx_dev = gpuarray.to_gpu(self.Tx)
            self.Ty_dev = gpuarray.to_gpu(self.Ty)
            self.Tz_dev = gpuarray.to_gpu(self.Tz)
            self.updatecoeffsdispersive_dev = gpuarray.to_gpu(self.updatecoeffsdispersive)
        elif config.sim_config.general["solver"] == "opencl":
            import pyopencl.array as clarray

            self.Tx_dev = clarray.to_device(queue, self.Tx)
            self.Ty_dev = clarray.to_device(queue, self.Ty)
            self.Tz_dev = clarray.to_device(queue, self.Tz)
            self.updatecoeffsdispersive_dev = clarray.to_device(queue, self.updatecoeffsdispersive)


class OpenCLGrid(CUDAGrid):
    """Additional grid methods for solving on compute device using OpenCL."""

    def __init__(self):
        super().__init__()

    def set_blocks_per_grid(self):
        pass


def dispersion_analysis(G):
    """Analysis of numerical dispersion (Taflove et al, 2005, p112) -
        worse case of maximum frequency and minimum wavelength

    Args:
        G: FDTDGrid class describing a grid in a model.

    Returns:
        results: dict of results from dispersion analysis.
    """

    # deltavp: physical phase velocity error (percentage)
    # N: grid sampling density
    # material: material with maximum permittivity
    # maxfreq: maximum significant frequency
    # error: error message
    results = {"deltavp": None, "N": None, "material": None, "maxfreq": [], "error": ""}

    # Find maximum significant frequency
    if G.waveforms:
        for waveform in G.waveforms:
<<<<<<< HEAD
            if waveform.type == "sine" or waveform.type == "contsine":
                results["maxfreq"].append(4 * waveform.freq)
=======
            if waveform.type in ['sine', 'contsine']:
                results['maxfreq'].append(4 * waveform.freq)
>>>>>>> 2da61bc3

            elif waveform.type == "impulse":
                results["error"] = "impulse waveform used."

            elif waveform.type == "user":
                results["error"] = "user waveform detected."

            else:
                # User-defined waveform
                if waveform.type == "user":
                    iterations = G.iterations

                # Built-in waveform
                else:
                    # Time to analyse waveform - 4*pulse_width as using entire
                    # time window can result in demanding FFT
                    waveform.calculate_coefficients()
                    iterations = round_value(4 * waveform.chi / G.dt)
                    if iterations > G.iterations:
                        iterations = G.iterations

                waveformvalues = np.zeros(G.iterations)
                for iteration in range(G.iterations):
                    waveformvalues[iteration] = waveform.calculate_value(iteration * G.dt, G.dt)

                # Ensure source waveform is not being overly truncated before attempting any FFT
                if np.abs(waveformvalues[-1]) < np.abs(np.amax(waveformvalues)) / 100:
                    # FFT
                    freqs, power = fft_power(waveformvalues, G.dt)
                    # Get frequency for max power
                    freqmaxpower = np.where(np.isclose(power, 0))[0][0]

                    # Set maximum frequency to a threshold drop from maximum power, ignoring DC value
                    try:
                        freqthres = (
                            np.where(
                                power[freqmaxpower:] < -config.get_model_config().numdispersion["highestfreqthres"]
                            )[0][0]
                            + freqmaxpower
                        )
                        results["maxfreq"].append(freqs[freqthres])
                    except ValueError:
                        results["error"] = (
                            "unable to calculate maximum power "
                            + "from waveform, most likely due to "
                            + "undersampling."
                        )

                # Ignore case where someone is using a waveform with zero amplitude, i.e. on a receiver
                elif waveform.amp == 0:
                    pass

                # If waveform is truncated don't do any further analysis
                else:
                    results["error"] = (
                        "waveform does not fit within specified " + "time window and is therefore being truncated."
                    )
    else:
        results["error"] = "no waveform detected."

    if results["maxfreq"]:
        results["maxfreq"] = max(results["maxfreq"])

        # Find minimum wavelength (material with maximum permittivity)
        maxer = 0
        matmaxer = ""
        for x in G.materials:
            if x.se != float("inf"):
                er = x.er
                # If there are dispersive materials calculate the complex
                # relative permittivity at maximum frequency and take the real part
                if x.__class__.__name__ == "DispersiveMaterial":
                    er = x.calculate_er(results["maxfreq"])
                    er = er.real
                if er > maxer:
                    maxer = er
                    matmaxer = x.ID
        results["material"] = next(x for x in G.materials if x.ID == matmaxer)

        # Minimum velocity
        minvelocity = config.c / np.sqrt(maxer)

        # Minimum wavelength
        minwavelength = minvelocity / results["maxfreq"]

        # Maximum spatial step
        if "3D" in config.get_model_config().mode:
            delta = max(G.dx, G.dy, G.dz)
        elif "2D" in config.get_model_config().mode:
            if G.nx == 1:
                delta = max(G.dy, G.dz)
            elif G.ny == 1:
                delta = max(G.dx, G.dz)
            elif G.nz == 1:
                delta = max(G.dx, G.dy)

        # Courant stability factor
        S = (config.c * G.dt) / delta

        # Grid sampling density
        results["N"] = minwavelength / delta

        # Check grid sampling will result in physical wave propagation
        if int(np.floor(results["N"])) >= config.get_model_config().numdispersion["mingridsampling"]:
            # Numerical phase velocity
            vp = np.pi / (results["N"] * np.arcsin((1 / S) * np.sin((np.pi * S) / results["N"])))

            # Physical phase velocity error (percentage)
            results["deltavp"] = (((vp * config.c) - config.c) / config.c) * 100

        # Store rounded down value of grid sampling density
        results["N"] = int(np.floor(results["N"]))

    return results
<|MERGE_RESOLUTION|>--- conflicted
+++ resolved
@@ -1,540 +1,535 @@
-# Copyright (C) 2015-2023: The University of Edinburgh, United Kingdom
-#                 Authors: Craig Warren, Antonis Giannopoulos, and John Hartley
-#
-# This file is part of gprMax.
-#
-# gprMax is free software: you can redistribute it and/or modify
-# it under the terms of the GNU General Public License as published by
-# the Free Software Foundation, either version 3 of the License, or
-# (at your option) any later version.
-#
-# gprMax is distributed in the hope that it will be useful,
-# but WITHOUT ANY WARRANTY; without even the implied warranty of
-# MERCHANTABILITY or FITNESS FOR A PARTICULAR PURPOSE.  See the
-# GNU General Public License for more details.
-#
-# You should have received a copy of the GNU General Public License
-# along with gprMax.  If not, see <http://www.gnu.org/licenses/>.
-
-import decimal as d
-from collections import OrderedDict
-
-import numpy as np
-
-import gprMax.config as config
-
-from .pml import PML
-from .utilities.utilities import fft_power, round_value
-
-np.seterr(invalid="raise")
-
-
-class FDTDGrid:
-    """Holds attributes associated with entire grid. A convenient way for
-    accessing regularly used parameters.
-    """
-
-    def __init__(self):
-        self.title = ""
-        self.name = "main_grid"
-        self.mem_use = 0
-
-        self.nx = 0
-        self.ny = 0
-        self.nz = 0
-        self.dx = 0
-        self.dy = 0
-        self.dz = 0
-        self.dt = 0
-        self.dt_mod = None  # Time step stability factor
-        self.iteration = 0  # Current iteration number
-        self.iterations = 0  # Total number of iterations
-        self.timewindow = 0
-
-        # PML parameters - set some defaults to use if not user provided
-        self.pmls = {}
-        self.pmls["formulation"] = "HORIPML"
-        self.pmls["cfs"] = []
-        self.pmls["slabs"] = []
-        # Ordered dictionary required so that PMLs are always updated in the
-        # same order. The order itself does not matter, however, if must be the
-        # same from model to model otherwise the numerical precision from adding
-        # the PML corrections will be different.
-        self.pmls["thickness"] = OrderedDict((key, 10) for key in PML.boundaryIDs)
-
-        self.materials = []
-        self.mixingmodels = []
-        self.averagevolumeobjects = True
-        self.fractalvolumes = []
-        self.geometryviews = []
-        self.geometryobjectswrite = []
-        self.waveforms = []
-        self.voltagesources = []
-        self.hertziandipoles = []
-        self.magneticdipoles = []
-        self.transmissionlines = []
-        self.rxs = []
-        self.srcsteps = [0, 0, 0]
-        self.rxsteps = [0, 0, 0]
-        self.snapshots = []
-        self.subgrids = []
-
-    def within_bounds(self, p):
-        if p[0] < 0 or p[0] > self.nx:
-            raise ValueError("x")
-        if p[1] < 0 or p[1] > self.ny:
-            raise ValueError("y")
-        if p[2] < 0 or p[2] > self.nz:
-            raise ValueError("z")
-
-    def discretise_point(self, p):
-        x = round_value(float(p[0]) / self.dx)
-        y = round_value(float(p[1]) / self.dy)
-        z = round_value(float(p[2]) / self.dz)
-        return (x, y, z)
-
-    def round_to_grid(self, p):
-        p = self.discretise_point(p)
-        p_r = (p[0] * self.dx, p[1] * self.dy, p[2] * self.dz)
-        return p_r
-
-    def within_pml(self, p):
-        if (
-            p[0] < self.pmls["thickness"]["x0"]
-            or p[0] > self.nx - self.pmls["thickness"]["xmax"]
-            or p[1] < self.pmls["thickness"]["y0"]
-            or p[1] > self.ny - self.pmls["thickness"]["ymax"]
-            or p[2] < self.pmls["thickness"]["z0"]
-            or p[2] > self.nz - self.pmls["thickness"]["zmax"]
-        ):
-            return True
-        else:
-            return False
-
-    def initialise_geometry_arrays(self):
-        """Initialise an array for volumetric material IDs (solid);
-            boolean arrays for specifying whether materials can have dielectric
-            smoothing (rigid); and an array for cell edge IDs (ID).
-        Solid and ID arrays are initialised to free_space (one);
-            rigid arrays to allow dielectric smoothing (zero).
-        """
-        self.solid = np.ones((self.nx, self.ny, self.nz), dtype=np.uint32)
-        self.rigidE = np.zeros((12, self.nx, self.ny, self.nz), dtype=np.int8)
-        self.rigidH = np.zeros((6, self.nx, self.ny, self.nz), dtype=np.int8)
-        self.ID = np.ones((6, self.nx + 1, self.ny + 1, self.nz + 1), dtype=np.uint32)
-        self.IDlookup = {"Ex": 0, "Ey": 1, "Ez": 2, "Hx": 3, "Hy": 4, "Hz": 5}
-
-    def initialise_field_arrays(self):
-        """Initialise arrays for the electric and magnetic field components."""
-        self.Ex = np.zeros((self.nx + 1, self.ny + 1, self.nz + 1), dtype=config.sim_config.dtypes["float_or_double"])
-        self.Ey = np.zeros((self.nx + 1, self.ny + 1, self.nz + 1), dtype=config.sim_config.dtypes["float_or_double"])
-        self.Ez = np.zeros((self.nx + 1, self.ny + 1, self.nz + 1), dtype=config.sim_config.dtypes["float_or_double"])
-        self.Hx = np.zeros((self.nx + 1, self.ny + 1, self.nz + 1), dtype=config.sim_config.dtypes["float_or_double"])
-        self.Hy = np.zeros((self.nx + 1, self.ny + 1, self.nz + 1), dtype=config.sim_config.dtypes["float_or_double"])
-        self.Hz = np.zeros((self.nx + 1, self.ny + 1, self.nz + 1), dtype=config.sim_config.dtypes["float_or_double"])
-
-    def initialise_std_update_coeff_arrays(self):
-        """Initialise arrays for storing update coefficients."""
-        self.updatecoeffsE = np.zeros((len(self.materials), 5), dtype=config.sim_config.dtypes["float_or_double"])
-        self.updatecoeffsH = np.zeros((len(self.materials), 5), dtype=config.sim_config.dtypes["float_or_double"])
-
-    def initialise_dispersive_arrays(self):
-        """Initialise field arrays when there are dispersive materials present."""
-        self.Tx = np.zeros(
-            (config.get_model_config().materials["maxpoles"], self.nx + 1, self.ny + 1, self.nz + 1),
-            dtype=config.get_model_config().materials["dispersivedtype"],
-        )
-        self.Ty = np.zeros(
-            (config.get_model_config().materials["maxpoles"], self.nx + 1, self.ny + 1, self.nz + 1),
-            dtype=config.get_model_config().materials["dispersivedtype"],
-        )
-        self.Tz = np.zeros(
-            (config.get_model_config().materials["maxpoles"], self.nx + 1, self.ny + 1, self.nz + 1),
-            dtype=config.get_model_config().materials["dispersivedtype"],
-        )
-
-    def initialise_dispersive_update_coeff_array(self):
-        """Initialise array for storing update coefficients when there are dispersive
-        materials present.
-        """
-        self.updatecoeffsdispersive = np.zeros(
-            (len(self.materials), 3 * config.get_model_config().materials["maxpoles"]),
-            dtype=config.get_model_config().materials["dispersivedtype"],
-        )
-
-    def reset_fields(self):
-        """Clear arrays for field components and PMLs."""
-        # Clear arrays for field components
-        self.initialise_field_arrays()
-        if config.get_model_config().materials["maxpoles"] > 0:
-            self.initialise_dispersive_arrays()
-
-        # Clear arrays for fields in PML
-        for pml in self.pmls["slabs"]:
-            pml.initialise_field_arrays()
-
-    def mem_est_basic(self):
-        """Estimates the amount of memory (RAM) required for grid arrays.
-
-        Returns:
-            mem_use: int of memory (bytes).
-        """
-
-        solidarray = self.nx * self.ny * self.nz * np.dtype(np.uint32).itemsize
-
-        # 12 x rigidE array components + 6 x rigidH array components
-        rigidarrays = (12 + 6) * self.nx * self.ny * self.nz * np.dtype(np.int8).itemsize
-
-        # 6 x field arrays + 6 x ID arrays
-        fieldarrays = (
-            (6 + 6)
-            * (self.nx + 1)
-            * (self.ny + 1)
-            * (self.nz + 1)
-            * np.dtype(config.sim_config.dtypes["float_or_double"]).itemsize
-        )
-
-        # PML arrays
-        pmlarrays = 0
-        for k, v in self.pmls["thickness"].items():
-            if v > 0:
-                if "x" in k:
-                    pmlarrays += (v + 1) * self.ny * (self.nz + 1)
-                    pmlarrays += (v + 1) * (self.ny + 1) * self.nz
-                    pmlarrays += v * self.ny * (self.nz + 1)
-                    pmlarrays += v * (self.ny + 1) * self.nz
-                elif "y" in k:
-                    pmlarrays += self.nx * (v + 1) * (self.nz + 1)
-                    pmlarrays += (self.nx + 1) * (v + 1) * self.nz
-                    pmlarrays += (self.nx + 1) * v * self.nz
-                    pmlarrays += self.nx * v * (self.nz + 1)
-                elif "z" in k:
-                    pmlarrays += self.nx * (self.ny + 1) * (v + 1)
-                    pmlarrays += (self.nx + 1) * self.ny * (v + 1)
-                    pmlarrays += (self.nx + 1) * self.ny * v
-                    pmlarrays += self.nx * (self.ny + 1) * v
-
-        mem_use = int(fieldarrays + solidarray + rigidarrays + pmlarrays)
-
-        return mem_use
-
-    def mem_est_dispersive(self):
-        """Estimates the amount of memory (RAM) required for dispersive grid arrays.
-
-        Returns:
-            mem_use: int of memory (bytes).
-        """
-
-        mem_use = int(
-            3
-            * config.get_model_config().materials["maxpoles"]
-            * (self.nx + 1)
-            * (self.ny + 1)
-            * (self.nz + 1)
-            * np.dtype(config.get_model_config().materials["dispersivedtype"]).itemsize
-        )
-        return mem_use
-
-    def mem_est_fractals(self):
-        """Estimates the amount of memory (RAM) required to build any objects
-            which use the FractalVolume/FractalSurface classes.
-
-        Returns:
-            mem_use: int of memory (bytes).
-        """
-
-        mem_use = 0
-
-        for vol in self.fractalvolumes:
-            mem_use += vol.nx * vol.ny * vol.nz * vol.dtype.itemsize
-            for surface in vol.fractalsurfaces:
-                surfacedims = surface.get_surface_dims()
-                mem_use += surfacedims[0] * surfacedims[1] * surface.dtype.itemsize
-
-        return mem_use
-
-    def tmx(self):
-        """Add PEC boundaries to invariant direction in 2D TMx mode.
-        N.B. 2D modes are a single cell slice of 3D grid.
-        """
-        # Ey & Ez components
-        self.ID[1, 0, :, :] = 0
-        self.ID[1, 1, :, :] = 0
-        self.ID[2, 0, :, :] = 0
-        self.ID[2, 1, :, :] = 0
-
-    def tmy(self):
-        """Add PEC boundaries to invariant direction in 2D TMy mode.
-        N.B. 2D modes are a single cell slice of 3D grid.
-        """
-        # Ex & Ez components
-        self.ID[0, :, 0, :] = 0
-        self.ID[0, :, 1, :] = 0
-        self.ID[2, :, 0, :] = 0
-        self.ID[2, :, 1, :] = 0
-
-    def tmz(self):
-        """Add PEC boundaries to invariant direction in 2D TMz mode.
-        N.B. 2D modes are a single cell slice of 3D grid.
-        """
-        # Ex & Ey components
-        self.ID[0, :, :, 0] = 0
-        self.ID[0, :, :, 1] = 0
-        self.ID[1, :, :, 0] = 0
-        self.ID[1, :, :, 1] = 0
-
-    def calculate_dt(self):
-        """Calculate time step at the CFL limit."""
-        if config.get_model_config().mode == "2D TMx":
-            self.dt = 1 / (config.sim_config.em_consts["c"] * np.sqrt((1 / self.dy**2) + (1 / self.dz**2)))
-        elif config.get_model_config().mode == "2D TMy":
-            self.dt = 1 / (config.sim_config.em_consts["c"] * np.sqrt((1 / self.dx**2) + (1 / self.dz**2)))
-        elif config.get_model_config().mode == "2D TMz":
-            self.dt = 1 / (config.sim_config.em_consts["c"] * np.sqrt((1 / self.dx**2) + (1 / self.dy**2)))
-        else:
-            self.dt = 1 / (
-                config.sim_config.em_consts["c"] * np.sqrt((1 / self.dx**2) + (1 / self.dy**2) + (1 / self.dz**2))
-            )
-
-        # Round down time step to nearest float with precision one less than
-        # hardware maximum. Avoids inadvertently exceeding the CFL due to
-        # binary representation of floating point number.
-        self.dt = round_value(self.dt, decimalplaces=d.getcontext().prec - 1)
-
-
-class CUDAGrid(FDTDGrid):
-    """Additional grid methods for solving on GPU using CUDA."""
-
-    def __init__(self):
-        super().__init__()
-
-        # Threads per block - used for main electric/magnetic field updates
-        self.tpb = (128, 1, 1)
-        # Blocks per grid - used for main electric/magnetic field updates
-        self.bpg = None
-
-    def set_blocks_per_grid(self):
-        """Set the blocks per grid size used for updating the electric and
-        magnetic field arrays on a GPU.
-        """
-
-        self.bpg = (int(np.ceil(((self.nx + 1) * (self.ny + 1) * (self.nz + 1)) / self.tpb[0])), 1, 1)
-
-    def htod_geometry_arrays(self, queue=None):
-        """Initialise an array for cell edge IDs (ID) on compute device.
-
-        Args:
-            queue: pyopencl queue.
-        """
-
-        if config.sim_config.general["solver"] == "cuda":
-            import pycuda.gpuarray as gpuarray
-
-            self.ID_dev = gpuarray.to_gpu(self.ID)
-
-        elif config.sim_config.general["solver"] == "opencl":
-            import pyopencl.array as clarray
-
-            self.ID_dev = clarray.to_device(queue, self.ID)
-
-    def htod_field_arrays(self, queue=None):
-        """Initialise field arrays on compute device.
-
-        Args:
-            queue: pyopencl queue.
-        """
-
-        if config.sim_config.general["solver"] == "cuda":
-            import pycuda.gpuarray as gpuarray
-
-            self.Ex_dev = gpuarray.to_gpu(self.Ex)
-            self.Ey_dev = gpuarray.to_gpu(self.Ey)
-            self.Ez_dev = gpuarray.to_gpu(self.Ez)
-            self.Hx_dev = gpuarray.to_gpu(self.Hx)
-            self.Hy_dev = gpuarray.to_gpu(self.Hy)
-            self.Hz_dev = gpuarray.to_gpu(self.Hz)
-        elif config.sim_config.general["solver"] == "opencl":
-            import pyopencl.array as clarray
-
-            self.Ex_dev = clarray.to_device(queue, self.Ex)
-            self.Ey_dev = clarray.to_device(queue, self.Ey)
-            self.Ez_dev = clarray.to_device(queue, self.Ez)
-            self.Hx_dev = clarray.to_device(queue, self.Hx)
-            self.Hy_dev = clarray.to_device(queue, self.Hy)
-            self.Hz_dev = clarray.to_device(queue, self.Hz)
-
-    def htod_dispersive_arrays(self, queue=None):
-        """Initialise dispersive material coefficient arrays on compute device.
-
-        Args:
-            queue: pyopencl queue.
-        """
-
-        if config.sim_config.general["solver"] == "cuda":
-            import pycuda.gpuarray as gpuarray
-
-            self.Tx_dev = gpuarray.to_gpu(self.Tx)
-            self.Ty_dev = gpuarray.to_gpu(self.Ty)
-            self.Tz_dev = gpuarray.to_gpu(self.Tz)
-            self.updatecoeffsdispersive_dev = gpuarray.to_gpu(self.updatecoeffsdispersive)
-        elif config.sim_config.general["solver"] == "opencl":
-            import pyopencl.array as clarray
-
-            self.Tx_dev = clarray.to_device(queue, self.Tx)
-            self.Ty_dev = clarray.to_device(queue, self.Ty)
-            self.Tz_dev = clarray.to_device(queue, self.Tz)
-            self.updatecoeffsdispersive_dev = clarray.to_device(queue, self.updatecoeffsdispersive)
-
-
-class OpenCLGrid(CUDAGrid):
-    """Additional grid methods for solving on compute device using OpenCL."""
-
-    def __init__(self):
-        super().__init__()
-
-    def set_blocks_per_grid(self):
-        pass
-
-
-def dispersion_analysis(G):
-    """Analysis of numerical dispersion (Taflove et al, 2005, p112) -
-        worse case of maximum frequency and minimum wavelength
-
-    Args:
-        G: FDTDGrid class describing a grid in a model.
-
-    Returns:
-        results: dict of results from dispersion analysis.
-    """
-
-    # deltavp: physical phase velocity error (percentage)
-    # N: grid sampling density
-    # material: material with maximum permittivity
-    # maxfreq: maximum significant frequency
-    # error: error message
-    results = {"deltavp": None, "N": None, "material": None, "maxfreq": [], "error": ""}
-
-    # Find maximum significant frequency
-    if G.waveforms:
-        for waveform in G.waveforms:
-<<<<<<< HEAD
-            if waveform.type == "sine" or waveform.type == "contsine":
-                results["maxfreq"].append(4 * waveform.freq)
-=======
-            if waveform.type in ['sine', 'contsine']:
-                results['maxfreq'].append(4 * waveform.freq)
->>>>>>> 2da61bc3
-
-            elif waveform.type == "impulse":
-                results["error"] = "impulse waveform used."
-
-            elif waveform.type == "user":
-                results["error"] = "user waveform detected."
-
-            else:
-                # User-defined waveform
-                if waveform.type == "user":
-                    iterations = G.iterations
-
-                # Built-in waveform
-                else:
-                    # Time to analyse waveform - 4*pulse_width as using entire
-                    # time window can result in demanding FFT
-                    waveform.calculate_coefficients()
-                    iterations = round_value(4 * waveform.chi / G.dt)
-                    if iterations > G.iterations:
-                        iterations = G.iterations
-
-                waveformvalues = np.zeros(G.iterations)
-                for iteration in range(G.iterations):
-                    waveformvalues[iteration] = waveform.calculate_value(iteration * G.dt, G.dt)
-
-                # Ensure source waveform is not being overly truncated before attempting any FFT
-                if np.abs(waveformvalues[-1]) < np.abs(np.amax(waveformvalues)) / 100:
-                    # FFT
-                    freqs, power = fft_power(waveformvalues, G.dt)
-                    # Get frequency for max power
-                    freqmaxpower = np.where(np.isclose(power, 0))[0][0]
-
-                    # Set maximum frequency to a threshold drop from maximum power, ignoring DC value
-                    try:
-                        freqthres = (
-                            np.where(
-                                power[freqmaxpower:] < -config.get_model_config().numdispersion["highestfreqthres"]
-                            )[0][0]
-                            + freqmaxpower
-                        )
-                        results["maxfreq"].append(freqs[freqthres])
-                    except ValueError:
-                        results["error"] = (
-                            "unable to calculate maximum power "
-                            + "from waveform, most likely due to "
-                            + "undersampling."
-                        )
-
-                # Ignore case where someone is using a waveform with zero amplitude, i.e. on a receiver
-                elif waveform.amp == 0:
-                    pass
-
-                # If waveform is truncated don't do any further analysis
-                else:
-                    results["error"] = (
-                        "waveform does not fit within specified " + "time window and is therefore being truncated."
-                    )
-    else:
-        results["error"] = "no waveform detected."
-
-    if results["maxfreq"]:
-        results["maxfreq"] = max(results["maxfreq"])
-
-        # Find minimum wavelength (material with maximum permittivity)
-        maxer = 0
-        matmaxer = ""
-        for x in G.materials:
-            if x.se != float("inf"):
-                er = x.er
-                # If there are dispersive materials calculate the complex
-                # relative permittivity at maximum frequency and take the real part
-                if x.__class__.__name__ == "DispersiveMaterial":
-                    er = x.calculate_er(results["maxfreq"])
-                    er = er.real
-                if er > maxer:
-                    maxer = er
-                    matmaxer = x.ID
-        results["material"] = next(x for x in G.materials if x.ID == matmaxer)
-
-        # Minimum velocity
-        minvelocity = config.c / np.sqrt(maxer)
-
-        # Minimum wavelength
-        minwavelength = minvelocity / results["maxfreq"]
-
-        # Maximum spatial step
-        if "3D" in config.get_model_config().mode:
-            delta = max(G.dx, G.dy, G.dz)
-        elif "2D" in config.get_model_config().mode:
-            if G.nx == 1:
-                delta = max(G.dy, G.dz)
-            elif G.ny == 1:
-                delta = max(G.dx, G.dz)
-            elif G.nz == 1:
-                delta = max(G.dx, G.dy)
-
-        # Courant stability factor
-        S = (config.c * G.dt) / delta
-
-        # Grid sampling density
-        results["N"] = minwavelength / delta
-
-        # Check grid sampling will result in physical wave propagation
-        if int(np.floor(results["N"])) >= config.get_model_config().numdispersion["mingridsampling"]:
-            # Numerical phase velocity
-            vp = np.pi / (results["N"] * np.arcsin((1 / S) * np.sin((np.pi * S) / results["N"])))
-
-            # Physical phase velocity error (percentage)
-            results["deltavp"] = (((vp * config.c) - config.c) / config.c) * 100
-
-        # Store rounded down value of grid sampling density
-        results["N"] = int(np.floor(results["N"]))
-
-    return results
+# Copyright (C) 2015-2023: The University of Edinburgh, United Kingdom
+#                 Authors: Craig Warren, Antonis Giannopoulos, and John Hartley
+#
+# This file is part of gprMax.
+#
+# gprMax is free software: you can redistribute it and/or modify
+# it under the terms of the GNU General Public License as published by
+# the Free Software Foundation, either version 3 of the License, or
+# (at your option) any later version.
+#
+# gprMax is distributed in the hope that it will be useful,
+# but WITHOUT ANY WARRANTY; without even the implied warranty of
+# MERCHANTABILITY or FITNESS FOR A PARTICULAR PURPOSE.  See the
+# GNU General Public License for more details.
+#
+# You should have received a copy of the GNU General Public License
+# along with gprMax.  If not, see <http://www.gnu.org/licenses/>.
+
+import decimal as d
+from collections import OrderedDict
+
+import numpy as np
+
+import gprMax.config as config
+
+from .pml import PML
+from .utilities.utilities import fft_power, round_value
+
+np.seterr(invalid="raise")
+
+
+class FDTDGrid:
+    """Holds attributes associated with entire grid. A convenient way for
+    accessing regularly used parameters.
+    """
+
+    def __init__(self):
+        self.title = ""
+        self.name = "main_grid"
+        self.mem_use = 0
+
+        self.nx = 0
+        self.ny = 0
+        self.nz = 0
+        self.dx = 0
+        self.dy = 0
+        self.dz = 0
+        self.dt = 0
+        self.dt_mod = None  # Time step stability factor
+        self.iteration = 0  # Current iteration number
+        self.iterations = 0  # Total number of iterations
+        self.timewindow = 0
+
+        # PML parameters - set some defaults to use if not user provided
+        self.pmls = {}
+        self.pmls["formulation"] = "HORIPML"
+        self.pmls["cfs"] = []
+        self.pmls["slabs"] = []
+        # Ordered dictionary required so that PMLs are always updated in the
+        # same order. The order itself does not matter, however, if must be the
+        # same from model to model otherwise the numerical precision from adding
+        # the PML corrections will be different.
+        self.pmls["thickness"] = OrderedDict((key, 10) for key in PML.boundaryIDs)
+
+        self.materials = []
+        self.mixingmodels = []
+        self.averagevolumeobjects = True
+        self.fractalvolumes = []
+        self.geometryviews = []
+        self.geometryobjectswrite = []
+        self.waveforms = []
+        self.voltagesources = []
+        self.hertziandipoles = []
+        self.magneticdipoles = []
+        self.transmissionlines = []
+        self.rxs = []
+        self.srcsteps = [0, 0, 0]
+        self.rxsteps = [0, 0, 0]
+        self.snapshots = []
+        self.subgrids = []
+
+    def within_bounds(self, p):
+        if p[0] < 0 or p[0] > self.nx:
+            raise ValueError("x")
+        if p[1] < 0 or p[1] > self.ny:
+            raise ValueError("y")
+        if p[2] < 0 or p[2] > self.nz:
+            raise ValueError("z")
+
+    def discretise_point(self, p):
+        x = round_value(float(p[0]) / self.dx)
+        y = round_value(float(p[1]) / self.dy)
+        z = round_value(float(p[2]) / self.dz)
+        return (x, y, z)
+
+    def round_to_grid(self, p):
+        p = self.discretise_point(p)
+        p_r = (p[0] * self.dx, p[1] * self.dy, p[2] * self.dz)
+        return p_r
+
+    def within_pml(self, p):
+        if (
+            p[0] < self.pmls["thickness"]["x0"]
+            or p[0] > self.nx - self.pmls["thickness"]["xmax"]
+            or p[1] < self.pmls["thickness"]["y0"]
+            or p[1] > self.ny - self.pmls["thickness"]["ymax"]
+            or p[2] < self.pmls["thickness"]["z0"]
+            or p[2] > self.nz - self.pmls["thickness"]["zmax"]
+        ):
+            return True
+        else:
+            return False
+
+    def initialise_geometry_arrays(self):
+        """Initialise an array for volumetric material IDs (solid);
+            boolean arrays for specifying whether materials can have dielectric
+            smoothing (rigid); and an array for cell edge IDs (ID).
+        Solid and ID arrays are initialised to free_space (one);
+            rigid arrays to allow dielectric smoothing (zero).
+        """
+        self.solid = np.ones((self.nx, self.ny, self.nz), dtype=np.uint32)
+        self.rigidE = np.zeros((12, self.nx, self.ny, self.nz), dtype=np.int8)
+        self.rigidH = np.zeros((6, self.nx, self.ny, self.nz), dtype=np.int8)
+        self.ID = np.ones((6, self.nx + 1, self.ny + 1, self.nz + 1), dtype=np.uint32)
+        self.IDlookup = {"Ex": 0, "Ey": 1, "Ez": 2, "Hx": 3, "Hy": 4, "Hz": 5}
+
+    def initialise_field_arrays(self):
+        """Initialise arrays for the electric and magnetic field components."""
+        self.Ex = np.zeros((self.nx + 1, self.ny + 1, self.nz + 1), dtype=config.sim_config.dtypes["float_or_double"])
+        self.Ey = np.zeros((self.nx + 1, self.ny + 1, self.nz + 1), dtype=config.sim_config.dtypes["float_or_double"])
+        self.Ez = np.zeros((self.nx + 1, self.ny + 1, self.nz + 1), dtype=config.sim_config.dtypes["float_or_double"])
+        self.Hx = np.zeros((self.nx + 1, self.ny + 1, self.nz + 1), dtype=config.sim_config.dtypes["float_or_double"])
+        self.Hy = np.zeros((self.nx + 1, self.ny + 1, self.nz + 1), dtype=config.sim_config.dtypes["float_or_double"])
+        self.Hz = np.zeros((self.nx + 1, self.ny + 1, self.nz + 1), dtype=config.sim_config.dtypes["float_or_double"])
+
+    def initialise_std_update_coeff_arrays(self):
+        """Initialise arrays for storing update coefficients."""
+        self.updatecoeffsE = np.zeros((len(self.materials), 5), dtype=config.sim_config.dtypes["float_or_double"])
+        self.updatecoeffsH = np.zeros((len(self.materials), 5), dtype=config.sim_config.dtypes["float_or_double"])
+
+    def initialise_dispersive_arrays(self):
+        """Initialise field arrays when there are dispersive materials present."""
+        self.Tx = np.zeros(
+            (config.get_model_config().materials["maxpoles"], self.nx + 1, self.ny + 1, self.nz + 1),
+            dtype=config.get_model_config().materials["dispersivedtype"],
+        )
+        self.Ty = np.zeros(
+            (config.get_model_config().materials["maxpoles"], self.nx + 1, self.ny + 1, self.nz + 1),
+            dtype=config.get_model_config().materials["dispersivedtype"],
+        )
+        self.Tz = np.zeros(
+            (config.get_model_config().materials["maxpoles"], self.nx + 1, self.ny + 1, self.nz + 1),
+            dtype=config.get_model_config().materials["dispersivedtype"],
+        )
+
+    def initialise_dispersive_update_coeff_array(self):
+        """Initialise array for storing update coefficients when there are dispersive
+        materials present.
+        """
+        self.updatecoeffsdispersive = np.zeros(
+            (len(self.materials), 3 * config.get_model_config().materials["maxpoles"]),
+            dtype=config.get_model_config().materials["dispersivedtype"],
+        )
+
+    def reset_fields(self):
+        """Clear arrays for field components and PMLs."""
+        # Clear arrays for field components
+        self.initialise_field_arrays()
+        if config.get_model_config().materials["maxpoles"] > 0:
+            self.initialise_dispersive_arrays()
+
+        # Clear arrays for fields in PML
+        for pml in self.pmls["slabs"]:
+            pml.initialise_field_arrays()
+
+    def mem_est_basic(self):
+        """Estimates the amount of memory (RAM) required for grid arrays.
+
+        Returns:
+            mem_use: int of memory (bytes).
+        """
+
+        solidarray = self.nx * self.ny * self.nz * np.dtype(np.uint32).itemsize
+
+        # 12 x rigidE array components + 6 x rigidH array components
+        rigidarrays = (12 + 6) * self.nx * self.ny * self.nz * np.dtype(np.int8).itemsize
+
+        # 6 x field arrays + 6 x ID arrays
+        fieldarrays = (
+            (6 + 6)
+            * (self.nx + 1)
+            * (self.ny + 1)
+            * (self.nz + 1)
+            * np.dtype(config.sim_config.dtypes["float_or_double"]).itemsize
+        )
+
+        # PML arrays
+        pmlarrays = 0
+        for k, v in self.pmls["thickness"].items():
+            if v > 0:
+                if "x" in k:
+                    pmlarrays += (v + 1) * self.ny * (self.nz + 1)
+                    pmlarrays += (v + 1) * (self.ny + 1) * self.nz
+                    pmlarrays += v * self.ny * (self.nz + 1)
+                    pmlarrays += v * (self.ny + 1) * self.nz
+                elif "y" in k:
+                    pmlarrays += self.nx * (v + 1) * (self.nz + 1)
+                    pmlarrays += (self.nx + 1) * (v + 1) * self.nz
+                    pmlarrays += (self.nx + 1) * v * self.nz
+                    pmlarrays += self.nx * v * (self.nz + 1)
+                elif "z" in k:
+                    pmlarrays += self.nx * (self.ny + 1) * (v + 1)
+                    pmlarrays += (self.nx + 1) * self.ny * (v + 1)
+                    pmlarrays += (self.nx + 1) * self.ny * v
+                    pmlarrays += self.nx * (self.ny + 1) * v
+
+        mem_use = int(fieldarrays + solidarray + rigidarrays + pmlarrays)
+
+        return mem_use
+
+    def mem_est_dispersive(self):
+        """Estimates the amount of memory (RAM) required for dispersive grid arrays.
+
+        Returns:
+            mem_use: int of memory (bytes).
+        """
+
+        mem_use = int(
+            3
+            * config.get_model_config().materials["maxpoles"]
+            * (self.nx + 1)
+            * (self.ny + 1)
+            * (self.nz + 1)
+            * np.dtype(config.get_model_config().materials["dispersivedtype"]).itemsize
+        )
+        return mem_use
+
+    def mem_est_fractals(self):
+        """Estimates the amount of memory (RAM) required to build any objects
+            which use the FractalVolume/FractalSurface classes.
+
+        Returns:
+            mem_use: int of memory (bytes).
+        """
+
+        mem_use = 0
+
+        for vol in self.fractalvolumes:
+            mem_use += vol.nx * vol.ny * vol.nz * vol.dtype.itemsize
+            for surface in vol.fractalsurfaces:
+                surfacedims = surface.get_surface_dims()
+                mem_use += surfacedims[0] * surfacedims[1] * surface.dtype.itemsize
+
+        return mem_use
+
+    def tmx(self):
+        """Add PEC boundaries to invariant direction in 2D TMx mode.
+        N.B. 2D modes are a single cell slice of 3D grid.
+        """
+        # Ey & Ez components
+        self.ID[1, 0, :, :] = 0
+        self.ID[1, 1, :, :] = 0
+        self.ID[2, 0, :, :] = 0
+        self.ID[2, 1, :, :] = 0
+
+    def tmy(self):
+        """Add PEC boundaries to invariant direction in 2D TMy mode.
+        N.B. 2D modes are a single cell slice of 3D grid.
+        """
+        # Ex & Ez components
+        self.ID[0, :, 0, :] = 0
+        self.ID[0, :, 1, :] = 0
+        self.ID[2, :, 0, :] = 0
+        self.ID[2, :, 1, :] = 0
+
+    def tmz(self):
+        """Add PEC boundaries to invariant direction in 2D TMz mode.
+        N.B. 2D modes are a single cell slice of 3D grid.
+        """
+        # Ex & Ey components
+        self.ID[0, :, :, 0] = 0
+        self.ID[0, :, :, 1] = 0
+        self.ID[1, :, :, 0] = 0
+        self.ID[1, :, :, 1] = 0
+
+    def calculate_dt(self):
+        """Calculate time step at the CFL limit."""
+        if config.get_model_config().mode == "2D TMx":
+            self.dt = 1 / (config.sim_config.em_consts["c"] * np.sqrt((1 / self.dy**2) + (1 / self.dz**2)))
+        elif config.get_model_config().mode == "2D TMy":
+            self.dt = 1 / (config.sim_config.em_consts["c"] * np.sqrt((1 / self.dx**2) + (1 / self.dz**2)))
+        elif config.get_model_config().mode == "2D TMz":
+            self.dt = 1 / (config.sim_config.em_consts["c"] * np.sqrt((1 / self.dx**2) + (1 / self.dy**2)))
+        else:
+            self.dt = 1 / (
+                config.sim_config.em_consts["c"] * np.sqrt((1 / self.dx**2) + (1 / self.dy**2) + (1 / self.dz**2))
+            )
+
+        # Round down time step to nearest float with precision one less than
+        # hardware maximum. Avoids inadvertently exceeding the CFL due to
+        # binary representation of floating point number.
+        self.dt = round_value(self.dt, decimalplaces=d.getcontext().prec - 1)
+
+
+class CUDAGrid(FDTDGrid):
+    """Additional grid methods for solving on GPU using CUDA."""
+
+    def __init__(self):
+        super().__init__()
+
+        # Threads per block - used for main electric/magnetic field updates
+        self.tpb = (128, 1, 1)
+        # Blocks per grid - used for main electric/magnetic field updates
+        self.bpg = None
+
+    def set_blocks_per_grid(self):
+        """Set the blocks per grid size used for updating the electric and
+        magnetic field arrays on a GPU.
+        """
+
+        self.bpg = (int(np.ceil(((self.nx + 1) * (self.ny + 1) * (self.nz + 1)) / self.tpb[0])), 1, 1)
+
+    def htod_geometry_arrays(self, queue=None):
+        """Initialise an array for cell edge IDs (ID) on compute device.
+
+        Args:
+            queue: pyopencl queue.
+        """
+
+        if config.sim_config.general["solver"] == "cuda":
+            import pycuda.gpuarray as gpuarray
+
+            self.ID_dev = gpuarray.to_gpu(self.ID)
+
+        elif config.sim_config.general["solver"] == "opencl":
+            import pyopencl.array as clarray
+
+            self.ID_dev = clarray.to_device(queue, self.ID)
+
+    def htod_field_arrays(self, queue=None):
+        """Initialise field arrays on compute device.
+
+        Args:
+            queue: pyopencl queue.
+        """
+
+        if config.sim_config.general["solver"] == "cuda":
+            import pycuda.gpuarray as gpuarray
+
+            self.Ex_dev = gpuarray.to_gpu(self.Ex)
+            self.Ey_dev = gpuarray.to_gpu(self.Ey)
+            self.Ez_dev = gpuarray.to_gpu(self.Ez)
+            self.Hx_dev = gpuarray.to_gpu(self.Hx)
+            self.Hy_dev = gpuarray.to_gpu(self.Hy)
+            self.Hz_dev = gpuarray.to_gpu(self.Hz)
+        elif config.sim_config.general["solver"] == "opencl":
+            import pyopencl.array as clarray
+
+            self.Ex_dev = clarray.to_device(queue, self.Ex)
+            self.Ey_dev = clarray.to_device(queue, self.Ey)
+            self.Ez_dev = clarray.to_device(queue, self.Ez)
+            self.Hx_dev = clarray.to_device(queue, self.Hx)
+            self.Hy_dev = clarray.to_device(queue, self.Hy)
+            self.Hz_dev = clarray.to_device(queue, self.Hz)
+
+    def htod_dispersive_arrays(self, queue=None):
+        """Initialise dispersive material coefficient arrays on compute device.
+
+        Args:
+            queue: pyopencl queue.
+        """
+
+        if config.sim_config.general["solver"] == "cuda":
+            import pycuda.gpuarray as gpuarray
+
+            self.Tx_dev = gpuarray.to_gpu(self.Tx)
+            self.Ty_dev = gpuarray.to_gpu(self.Ty)
+            self.Tz_dev = gpuarray.to_gpu(self.Tz)
+            self.updatecoeffsdispersive_dev = gpuarray.to_gpu(self.updatecoeffsdispersive)
+        elif config.sim_config.general["solver"] == "opencl":
+            import pyopencl.array as clarray
+
+            self.Tx_dev = clarray.to_device(queue, self.Tx)
+            self.Ty_dev = clarray.to_device(queue, self.Ty)
+            self.Tz_dev = clarray.to_device(queue, self.Tz)
+            self.updatecoeffsdispersive_dev = clarray.to_device(queue, self.updatecoeffsdispersive)
+
+
+class OpenCLGrid(CUDAGrid):
+    """Additional grid methods for solving on compute device using OpenCL."""
+
+    def __init__(self):
+        super().__init__()
+
+    def set_blocks_per_grid(self):
+        pass
+
+
+def dispersion_analysis(G):
+    """Analysis of numerical dispersion (Taflove et al, 2005, p112) -
+        worse case of maximum frequency and minimum wavelength
+
+    Args:
+        G: FDTDGrid class describing a grid in a model.
+
+    Returns:
+        results: dict of results from dispersion analysis.
+    """
+
+    # deltavp: physical phase velocity error (percentage)
+    # N: grid sampling density
+    # material: material with maximum permittivity
+    # maxfreq: maximum significant frequency
+    # error: error message
+    results = {"deltavp": None, "N": None, "material": None, "maxfreq": [], "error": ""}
+
+    # Find maximum significant frequency
+    if G.waveforms:
+        for waveform in G.waveforms:
+            if waveform.type in ["sine", "contsine"]:
+                results["maxfreq"].append(4 * waveform.freq)
+
+            elif waveform.type == "impulse":
+                results["error"] = "impulse waveform used."
+
+            elif waveform.type == "user":
+                results["error"] = "user waveform detected."
+
+            else:
+                # User-defined waveform
+                if waveform.type == "user":
+                    iterations = G.iterations
+
+                # Built-in waveform
+                else:
+                    # Time to analyse waveform - 4*pulse_width as using entire
+                    # time window can result in demanding FFT
+                    waveform.calculate_coefficients()
+                    iterations = round_value(4 * waveform.chi / G.dt)
+                    if iterations > G.iterations:
+                        iterations = G.iterations
+
+                waveformvalues = np.zeros(G.iterations)
+                for iteration in range(G.iterations):
+                    waveformvalues[iteration] = waveform.calculate_value(iteration * G.dt, G.dt)
+
+                # Ensure source waveform is not being overly truncated before attempting any FFT
+                if np.abs(waveformvalues[-1]) < np.abs(np.amax(waveformvalues)) / 100:
+                    # FFT
+                    freqs, power = fft_power(waveformvalues, G.dt)
+                    # Get frequency for max power
+                    freqmaxpower = np.where(np.isclose(power, 0))[0][0]
+
+                    # Set maximum frequency to a threshold drop from maximum power, ignoring DC value
+                    try:
+                        freqthres = (
+                            np.where(
+                                power[freqmaxpower:] < -config.get_model_config().numdispersion["highestfreqthres"]
+                            )[0][0]
+                            + freqmaxpower
+                        )
+                        results["maxfreq"].append(freqs[freqthres])
+                    except ValueError:
+                        results["error"] = (
+                            "unable to calculate maximum power "
+                            + "from waveform, most likely due to "
+                            + "undersampling."
+                        )
+
+                # Ignore case where someone is using a waveform with zero amplitude, i.e. on a receiver
+                elif waveform.amp == 0:
+                    pass
+
+                # If waveform is truncated don't do any further analysis
+                else:
+                    results["error"] = (
+                        "waveform does not fit within specified " + "time window and is therefore being truncated."
+                    )
+    else:
+        results["error"] = "no waveform detected."
+
+    if results["maxfreq"]:
+        results["maxfreq"] = max(results["maxfreq"])
+
+        # Find minimum wavelength (material with maximum permittivity)
+        maxer = 0
+        matmaxer = ""
+        for x in G.materials:
+            if x.se != float("inf"):
+                er = x.er
+                # If there are dispersive materials calculate the complex
+                # relative permittivity at maximum frequency and take the real part
+                if x.__class__.__name__ == "DispersiveMaterial":
+                    er = x.calculate_er(results["maxfreq"])
+                    er = er.real
+                if er > maxer:
+                    maxer = er
+                    matmaxer = x.ID
+        results["material"] = next(x for x in G.materials if x.ID == matmaxer)
+
+        # Minimum velocity
+        minvelocity = config.c / np.sqrt(maxer)
+
+        # Minimum wavelength
+        minwavelength = minvelocity / results["maxfreq"]
+
+        # Maximum spatial step
+        if "3D" in config.get_model_config().mode:
+            delta = max(G.dx, G.dy, G.dz)
+        elif "2D" in config.get_model_config().mode:
+            if G.nx == 1:
+                delta = max(G.dy, G.dz)
+            elif G.ny == 1:
+                delta = max(G.dx, G.dz)
+            elif G.nz == 1:
+                delta = max(G.dx, G.dy)
+
+        # Courant stability factor
+        S = (config.c * G.dt) / delta
+
+        # Grid sampling density
+        results["N"] = minwavelength / delta
+
+        # Check grid sampling will result in physical wave propagation
+        if int(np.floor(results["N"])) >= config.get_model_config().numdispersion["mingridsampling"]:
+            # Numerical phase velocity
+            vp = np.pi / (results["N"] * np.arcsin((1 / S) * np.sin((np.pi * S) / results["N"])))
+
+            # Physical phase velocity error (percentage)
+            results["deltavp"] = (((vp * config.c) - config.c) / config.c) * 100
+
+        # Store rounded down value of grid sampling density
+        results["N"] = int(np.floor(results["N"]))
+
+    return results